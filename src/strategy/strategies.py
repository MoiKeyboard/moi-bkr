import pandas as pd
import backtrader as bt
from src.strategy.indicators import VWAP, OBV
import numpy as np


class BaseStrategy:
    """
    Base mixin class for trading strategies.

    This class defines the expected interface for a trading strategy.
    """

    def generate_signals(self, market_data):
        """
        Process market data and return a trading signal.

        Args:
            market_data: Market data input (type depends on the strategy's implementation).

        Returns:
            tuple: (signal: str, processed_data)
        """
        raise NotImplementedError("Subclasses must implement generate_signals()")


class MovingAverageStrategy(bt.Strategy, BaseStrategy):
    """
    A simple moving average crossover strategy with fixed percentage-based stop-loss and take-profit.

    This strategy enters a trade when the short moving average crosses above the long moving average.
    It exits the trade if:
    - The price drops below the stop-loss level (fixed percentage)
    - The price reaches the take-profit level (fixed percentage)
    - The short MA crosses below the long MA

    Optional kwargs:
        short_period (int): Lookback period for short moving average (default: 10)
        long_period (int): Lookback period for long moving average (default: 30)
        stop_loss_pct (float): Stop-loss percentage below entry price (default: 0.95, i.e., 5% loss)
        take_profit_pct (float): Take-profit percentage above entry price (default: 1.10, i.e., 10% profit)
    """

    def __init__(self, **kwargs):
        """Initialize indicators for the moving averages and track the buy price."""
        self.short_period = kwargs.get("short_period", 10)
        self.long_period = kwargs.get("long_period", 30)
        self.stop_loss_pct = kwargs.get("stop_loss_pct", 0.95)  # 5% stop-loss
        self.take_profit_pct = kwargs.get("take_profit_pct", 1.10)  # 10% take-profit

        self.short_ma = bt.indicators.SimpleMovingAverage(
            self.data.close, period=self.short_period
        )
        self.long_ma = bt.indicators.SimpleMovingAverage(
            self.data.close, period=self.long_period
        )

        self.buy_price = None

    def next(self):
        """Trading logic executed on each new bar."""
        if self.position:
            if self.data.close[0] < self.buy_price * self.stop_loss_pct:
                self.close()
                print(f"Stop-loss triggered at {self.data.close[0]}")

            elif self.data.close[0] > self.buy_price * self.take_profit_pct:
                self.close()
                print(f"Take-profit triggered at {self.data.close[0]}")

            elif self.short_ma[0] < self.long_ma[0]:
                self.close()
                print(f"Moving average crossover exit at {self.data.close[0]}")
        else:
            if self.short_ma[0] > self.long_ma[0]:
                self.buy()
                self.buy_price = self.data.close[0]
                print(f"Entered trade at {self.buy_price}")

    def generate_signals(self, df):
        """Placeholder for non-Backtrader implementations."""
        return None, df


class ATRMovingAverageStrategy(bt.Strategy, BaseStrategy):
    """
    A moving average crossover strategy with ATR-based dynamic stop-loss and take-profit levels.

    This strategy enters a trade when the short moving average crosses above the long moving average.
    It exits the trade if:
    - The price drops below an ATR-based stop-loss level
    - The price reaches an ATR-based take-profit level

    It also uses ATR to adjust position sizes dynamically based on market volatility.

    Optional kwargs:
        short_period (int): Lookback period for short moving average (default: 10)
        long_period (int): Lookback period for long moving average (default: 30)
        stop_loss_multiplier (float): ATR multiplier for stop-loss (default: 1.5)
        take_profit_multiplier (float): ATR multiplier for take-profit (default: 3.0)
    """

    def __init__(self, **kwargs):
        """Initialize the moving average crossover strategy with ATR-based risk management."""
        self.short_period = kwargs.get("short_period", 20)
        self.long_period = kwargs.get("long_period", 80)
        self.stop_loss_multiplier = kwargs.get("stop_loss_multiplier", 2)
        self.take_profit_multiplier = kwargs.get("take_profit_multiplier", 6)

        self.short_ma = bt.indicators.SimpleMovingAverage(
            self.data.close, period=self.short_period
        )
        self.long_ma = bt.indicators.SimpleMovingAverage(
            self.data.close, period=self.long_period
        )

        self.atr = bt.indicators.AverageTrueRange(self.data, period=14)

        self.entry_price = None

    def next(self):
        """Execute trading logic on each new bar."""
        if not self.position:
            if self.short_ma[0] > self.long_ma[0]:
                atr_value = self.atr[0]
                risk_per_trade = 0.02
                capital = self.broker.get_cash()
                position_size = (capital * risk_per_trade) / atr_value

                self.buy(size=position_size)
                self.entry_price = self.data.close[0]
                print(f"Entered trade at {self.entry_price} with size {position_size}")

        else:
            stop_loss_price = self.entry_price - (
                self.atr[0] * self.stop_loss_multiplier
            )
            take_profit_price = self.entry_price + (
                self.atr[0] * self.take_profit_multiplier
            )

            if self.data.close[0] <= stop_loss_price:
                self.close()
                print(f"Stop-loss triggered at {self.data.close[0]}")
            elif self.data.close[0] >= take_profit_price:
                self.close()
                print(f"Take-profit triggered at {self.data.close[0]}")

    def generate_signals(self, df):
        """Placeholder for non-Backtrader implementations."""
        return None, df


class VWAPStrategy(BaseStrategy, bt.Strategy):
    """
    Volume-Weighted Average Price (VWAP) trading strategy.

    - Generates signals based on price relative to VWAP.
    - Works with both Backtrader (for backtesting) and DataFrames (for external execution).

    Optional kwargs:
        vwap_period (int): Number of periods for VWAP calculation (default: 20).
    """

    def __init__(self, **kwargs):
        """
        Initialize VWAP strategy.

        Args:
            kwargs: Optional parameters.
        """
        self.vwap_period = kwargs.get("vwap_period", 20)  # Default 20-period VWAP
        self.data_vwap = []  # Store VWAP calculations

    def calculate_vwap(self, df):
        """
        Compute VWAP manually using price and volume.

        Args:
            df (pd.DataFrame): Market data with 'close', 'volume' columns.

        Returns:
            pd.Series: VWAP values for the given data.
        """
        df["cum_vol_price"] = (df["close"] * df["volume"]).cumsum()
        df["cum_vol"] = df["volume"].cumsum()
        df["vwap"] = df["cum_vol_price"] / df["cum_vol"]
        return df["vwap"]

    def generate_signals(self, df):
        """
        Generate trading signals based on VWAP.

        Args:
            df (pd.DataFrame): Market data.

        Returns:
            tuple: (signal: str, df with VWAP)
        """
        if "volume" not in df.columns:
            raise ValueError(
                "Market data must include a 'volume' column for VWAP calculation."
            )

        df["VWAP"] = self.calculate_vwap(df)

        last_close = df["close"].iloc[-1]
        last_vwap = df["VWAP"].iloc[-1]

        if last_close > last_vwap * 1.005:  # 0.5% above VWAP
            return "BUY", df
        elif last_close < last_vwap * 0.995:  # 0.5% below VWAP
            return "SELL", df
        else:
            return "HOLD", df

    def next(self):
        """
        Implement VWAP trading logic for Backtrader.

        - If price is above VWAP, enter a long position.
        - If price is below VWAP, close position.
        """
        vwap = self.calculate_vwap(
            pd.DataFrame(
                {"close": self.data.close.array, "volume": self.data.volume.array}
            )
        ).iloc[-1]

        if self.data.close[0] > vwap and not self.position:
            self.buy()
            print(f"BUY signal at {self.data.close[0]}")
        elif self.data.close[0] < vwap and self.position:
            self.close()
            print(f"SELL signal at {self.data.close[0]}")


class ATRVWAPStrategy(bt.Strategy):
    """
    A combined strategy using:
    - ATR-based moving average crossover for entries/exits
    - VWAP for trend confirmation

    The strategy:
    - Enters a trade when ATR-based MA crossover occurs **AND** price is above VWAP.
    - Exits if ATR-based stop-loss/take-profit triggers **OR** price falls below VWAP.
    """

    def __init__(self, **kwargs):
        """
        Initialize both ATR-based and VWAP indicators.

        Args:
            kwargs: Optional parameters for customizing the strategy.
        """
        # ATR Moving Average Parameters
        self.short_period = kwargs.get("short_period", 20)
        self.long_period = kwargs.get("long_period", 80)
        self.stop_loss_multiplier = kwargs.get("stop_loss_multiplier", 2)
        self.take_profit_multiplier = kwargs.get("take_profit_multiplier", 6)

        # VWAP Indicator
        self.vwap = VWAP(self.data)

        # ATR & Moving Averages
        self.short_ma = bt.indicators.SimpleMovingAverage(
            self.data.close, period=self.short_period
        )
        self.long_ma = bt.indicators.SimpleMovingAverage(
            self.data.close, period=self.long_period
        )
        self.atr = bt.indicators.AverageTrueRange(self.data, period=14)

        self.entry_price = None

    def next(self):
        """
        Execute trading logic on each new bar.
        """
        if not self.position:  # If no open position
            if self.short_ma[0] > self.long_ma[0] and self.data.close[0] > self.vwap[0]:
                # Confirm trade with VWAP trend
                atr_value = self.atr[0]
                capital = self.broker.get_cash()
                risk_per_trade = 0.02
                position_size = (capital * risk_per_trade) / atr_value

                self.buy(size=position_size)
                self.entry_price = self.data.close[0]
                print(f"Entered trade at {self.entry_price} with size {position_size}")

        else:  # Already in a trade
            stop_loss_price = self.entry_price - (
                self.atr[0] * self.stop_loss_multiplier
            )
            take_profit_price = self.entry_price + (
                self.atr[0] * self.take_profit_multiplier
            )

            # Exit if stop-loss, take-profit, or VWAP trend reversal
            if (
                self.data.close[0] <= stop_loss_price
                or self.data.close[0] < self.vwap[0]
            ):
                self.close()
                print(f"Stop-loss/VWAP exit at {self.data.close[0]}")
            elif self.data.close[0] >= take_profit_price:
                self.close()
                print(f"Take-profit exit at {self.data.close[0]}")


class EnhancedATRStrategy(bt.Strategy, BaseStrategy):
    """
    An enhanced version of ATRMovingAverageStrategy with additional filters.

    Core strategy:
    - Uses EMA crossover for primary trend identification
    - MACD for trend confirmation
    - ATR for volatility-based position sizing and stops
<<<<<<< HEAD
    
=======
    - Conservative entry filters to reduce false signals

>>>>>>> 443d92ab
    Entry conditions (need 2 out of 3):
    - EMA crossover (primary signal)
    - MACD confirmation
    - RSI in favorable zone (>40 for longs, <60 for shorts)

    Exit conditions (any):
<<<<<<< HEAD
    - Trailing stop-loss hit (1.5 * ATR)
    - Take-profit hit (2.0 * ATR)
    - Trend reversal with confirmation
    
=======
    - Stop-loss hit (1.5 * ATR)
    - Take-profit hit (3.0 * ATR)
    - Trend reversal (EMA crossover in opposite direction)

>>>>>>> 443d92ab
    Risk Management:
    - Position sizing based on ATR and fixed risk per trade
    - Trailing stop-loss for winning trades
    - Maximum position size limit
<<<<<<< HEAD
=======

    Optional kwargs:
        fast_ema (int): Fast EMA period (default: 20)
        slow_ema (int): Slow EMA period (default: 50)
        signal_ema (int): MACD signal period (default: 9)
        rsi_period (int): RSI period (default: 14)
        atr_period (int): ATR period (default: 14)
        risk_per_trade (float): Risk per trade as % of portfolio (default: 0.01)
        atr_stop_multiplier (float): ATR multiplier for stops (default: 1.5)
        atr_target_multiplier (float): ATR multiplier for targets (default: 3.0)
>>>>>>> 443d92ab
    """
    
    def __init__(self, **kwargs):
        """Initialize indicators and strategy parameters."""
        # Strategy parameters
        self.fast_ema_period = kwargs.get("fast_ema", 5)  # Even faster EMA
        self.slow_ema_period = kwargs.get("slow_ema", 15)  # Shorter slow EMA
        self.signal_ema_period = kwargs.get("signal_ema", 9)
        self.rsi_period = kwargs.get("rsi_period", 14)
        self.atr_period = kwargs.get("atr_period", 14)
        self.risk_per_trade = kwargs.get("risk_per_trade", 0.01)
        self.atr_stop_multiplier = kwargs.get("atr_stop_multiplier", 1.5)
<<<<<<< HEAD
        self.atr_target_multiplier = kwargs.get("atr_target_multiplier", 2.0)
        self.max_holding_days = kwargs.get("max_holding_days", 15)
        
        # Initialize indicators
        self.fast_ema = bt.indicators.EMA(period=self.fast_ema_period)
        self.slow_ema = bt.indicators.EMA(period=self.slow_ema_period)
=======
        self.atr_target_multiplier = kwargs.get("atr_target_multiplier", 3.0)

        # Trend indicators
        self.fast_ema = bt.indicators.EMA(period=self.fast_ema_period)
        self.slow_ema = bt.indicators.EMA(period=self.slow_ema_period)

        # Momentum indicators
>>>>>>> 443d92ab
        self.macd = bt.indicators.MACD(
            period_me1=self.fast_ema_period,
            period_me2=self.slow_ema_period,
            period_signal=self.signal_ema_period,
        )
        self.rsi = bt.indicators.RSI(period=self.rsi_period)
<<<<<<< HEAD
        self.atr = bt.indicators.ATR(period=self.atr_period)
        
        # Track position info
=======

        # Volatility indicator
        self.atr = bt.indicators.ATR(period=self.atr_period)

        # Track our position and orders
>>>>>>> 443d92ab
        self.order = None
        self.entry_price = None
        self.position_size = None
        self.trailing_stop = None
        self.entry_bar = 0
        self.consecutive_losses = 0

    def calculate_position_size(self, stop_distance):
        """Calculate position size based on risk management rules."""
        if stop_distance == 0:
            return 0

        portfolio_value = self.broker.getvalue()
        risk_amount = portfolio_value * self.risk_per_trade
        position_size = risk_amount / stop_distance

        # Limit position size to 5% of portfolio value
        max_position_value = portfolio_value * 0.05
        max_position_size = max_position_value / self.data.close[0]

        return int(min(position_size, max_position_size))

    def should_long(self):
        """Simplified long entry conditions."""
        # Basic trend check
        trend_up = self.fast_ema[0] > self.slow_ema[0]
<<<<<<< HEAD
        
        # Count confirmations
        confirmations = 0
        
        # 1. Price momentum
        if self.data.close[0] > self.data.close[-1]:
            confirmations += 1
            
        # 2. MACD
        if self.macd.macd[0] > self.macd.signal[0]:
            confirmations += 1
            
        # 3. RSI
        if 30 < self.rsi[0] < 70:  # Wider RSI range
            confirmations += 1
        
        # Need trend and at least one confirmation
        return trend_up and confirmations >= 1
=======

        # Confirmations (need 2 out of 3)
        confirmations = 0

        # 1. Trend strength
        if self.fast_ema[0] > self.fast_ema[-1]:
            confirmations += 1

        # 2. MACD confirmation
        if self.macd.macd[0] > self.macd.signal[0]:
            confirmations += 1

        # 3. RSI not overbought and in uptrend zone
        if 40 < self.rsi[0] < 70:
            confirmations += 1

        return trend_up and confirmations >= 2
>>>>>>> 443d92ab

    def should_short(self):
        """Simplified short entry conditions."""
        # Basic trend check
        trend_down = self.fast_ema[0] < self.slow_ema[0]
<<<<<<< HEAD
        
        # Count confirmations
        confirmations = 0
        
        # 1. Price momentum
        if self.data.close[0] < self.data.close[-1]:
            confirmations += 1
            
        # 2. MACD
        if self.macd.macd[0] < self.macd.signal[0]:
            confirmations += 1
            
        # 3. RSI
        if 30 < self.rsi[0] < 70:  # Wider RSI range
            confirmations += 1
        
        # Need trend and at least one confirmation
        return trend_down and confirmations >= 1
=======

        # Confirmations (need 2 out of 3)
        confirmations = 0

        # 1. Trend strength
        if self.fast_ema[0] < self.fast_ema[-1]:
            confirmations += 1

        # 2. MACD confirmation
        if self.macd.macd[0] < self.macd.signal[0]:
            confirmations += 1

        # 3. RSI not oversold and in downtrend zone
        if 30 < self.rsi[0] < 60:
            confirmations += 1

        return trend_down and confirmations >= 2
>>>>>>> 443d92ab

    def next(self):
        """Execute trading logic on each bar."""
        if self.order:
            return
<<<<<<< HEAD
            
        # Print indicator values for debugging
        if len(self) % 5 == 0:  # Print every 5 bars
            print(f"\nBar {len(self)} - Close: {self.data.close[0]:.2f}")
            print(f"EMAs - Fast: {self.fast_ema[0]:.2f}, Slow: {self.slow_ema[0]:.2f}")
            print(f"MACD: {self.macd.macd[0]:.2f}, Signal: {self.macd.signal[0]:.2f}")
            print(f"RSI: {self.rsi[0]:.2f}")
            
        # Check time-based exit for existing positions
=======

>>>>>>> 443d92ab
        if self.position:
            bars_held = len(self) - self.entry_bar
            if bars_held > self.max_holding_days:
                self.close()
                print(f"Time-based exit at {self.data.close[0]:.2f}")
                return
                
            # Update trailing stop if in profit
            if self.position.size > 0:  # Long position
                if self.data.close[0] > self.entry_price:
<<<<<<< HEAD
                    new_stop = max(
                        self.data.close[0] - self.atr[0] * self.atr_stop_multiplier,
                        self.trailing_stop
                    )
                    self.trailing_stop = new_stop
                    
                if self.data.close[0] < self.trailing_stop:
                    self.close()
                    print(f"Long trailing stop hit at {self.data.close[0]:.2f}")
                    
            else:  # Short position
                if self.data.close[0] < self.entry_price:
                    new_stop = min(
                        self.data.close[0] + self.atr[0] * self.atr_stop_multiplier,
                        self.trailing_stop
                    )
                    self.trailing_stop = new_stop
                    
=======
                    new_stop = (
                        self.data.close[0] - self.atr[0] * self.atr_stop_multiplier
                    )
                    if new_stop > self.trailing_stop:
                        self.trailing_stop = new_stop

                if self.data.close[0] < self.trailing_stop:
                    self.close()
                    print(f"Trailing stop hit at {self.data.close[0]}")

            else:  # Short position
                if self.data.close[0] < self.entry_price:
                    new_stop = (
                        self.data.close[0] + self.atr[0] * self.atr_stop_multiplier
                    )
                    if new_stop < self.trailing_stop:
                        self.trailing_stop = new_stop

>>>>>>> 443d92ab
                if self.data.close[0] > self.trailing_stop:
                    self.close()
                    print(f"Short trailing stop hit at {self.data.close[0]:.2f}")
            return
<<<<<<< HEAD
            
        # Entry logic
        if self.should_long():
            stop_price = self.data.close[0] - self.atr[0] * self.atr_stop_multiplier
=======

        atr_value = self.atr[0]

        if self.should_long():
            stop_price = self.data.close[0] - atr_value * self.atr_stop_multiplier
            target_price = self.data.close[0] + atr_value * self.atr_target_multiplier

>>>>>>> 443d92ab
            self.position_size = self.calculate_position_size(
                self.data.close[0] - stop_price
            )

            if self.position_size > 0:
                self.order = self.buy(size=self.position_size)
                self.entry_price = self.data.close[0]
                self.trailing_stop = stop_price
<<<<<<< HEAD
                self.entry_bar = len(self)
                print(f"LONG Entry at {self.entry_price:.2f}, Size: {self.position_size}")
                
        elif self.should_short():
            stop_price = self.data.close[0] + self.atr[0] * self.atr_stop_multiplier
=======
                print(
                    f"LONG Entry at {self.entry_price:.2f}, Size: {self.position_size}, Stop: {stop_price:.2f}"
                )

        elif self.should_short():
            stop_price = self.data.close[0] + atr_value * self.atr_stop_multiplier
            target_price = self.data.close[0] - atr_value * self.atr_target_multiplier

>>>>>>> 443d92ab
            self.position_size = self.calculate_position_size(
                stop_price - self.data.close[0]
            )

            if self.position_size > 0:
                self.order = self.sell(size=self.position_size)
                self.entry_price = self.data.close[0]
                self.trailing_stop = stop_price
<<<<<<< HEAD
                self.entry_bar = len(self)
                print(f"SHORT Entry at {self.entry_price:.2f}, Size: {self.position_size}")

    def notify_trade(self, trade):
        """Track consecutive losses."""
        if trade.status == trade.Closed:
            if trade.pnl < 0:
                self.consecutive_losses += 1
            else:
                self.consecutive_losses = 0
=======
                print(
                    f"SHORT Entry at {self.entry_price:.2f}, Size: {self.position_size}, Stop: {stop_price:.2f}"
                )

    def notify_order(self, order):
        """Handle order status updates."""
        if order.status in [order.Submitted, order.Accepted]:
            return

        if order.status in [order.Completed]:
            if order.isbuy():
                self.log(f"BUY EXECUTED, {order.executed.price:.2f}")
            elif order.issell():
                self.log(f"SELL EXECUTED, {order.executed.price:.2f}")

        elif order.status in [order.Canceled, order.Margin, order.Rejected]:
            self.log("Order Canceled/Margin/Rejected")

        self.order = None

    def log(self, txt, dt=None):
        """Logging function."""
        dt = dt or self.datas[0].datetime.date(0)
        print(f"{dt.isoformat()} {txt}")
>>>>>>> 443d92ab
<|MERGE_RESOLUTION|>--- conflicted
+++ resolved
@@ -317,46 +317,21 @@
     - Uses EMA crossover for primary trend identification
     - MACD for trend confirmation
     - ATR for volatility-based position sizing and stops
-<<<<<<< HEAD
     
-=======
-    - Conservative entry filters to reduce false signals
-
->>>>>>> 443d92ab
     Entry conditions (need 2 out of 3):
     - EMA crossover (primary signal)
     - MACD confirmation
     - RSI in favorable zone (>40 for longs, <60 for shorts)
 
     Exit conditions (any):
-<<<<<<< HEAD
     - Trailing stop-loss hit (1.5 * ATR)
     - Take-profit hit (2.0 * ATR)
     - Trend reversal with confirmation
     
-=======
-    - Stop-loss hit (1.5 * ATR)
-    - Take-profit hit (3.0 * ATR)
-    - Trend reversal (EMA crossover in opposite direction)
-
->>>>>>> 443d92ab
     Risk Management:
     - Position sizing based on ATR and fixed risk per trade
     - Trailing stop-loss for winning trades
     - Maximum position size limit
-<<<<<<< HEAD
-=======
-
-    Optional kwargs:
-        fast_ema (int): Fast EMA period (default: 20)
-        slow_ema (int): Slow EMA period (default: 50)
-        signal_ema (int): MACD signal period (default: 9)
-        rsi_period (int): RSI period (default: 14)
-        atr_period (int): ATR period (default: 14)
-        risk_per_trade (float): Risk per trade as % of portfolio (default: 0.01)
-        atr_stop_multiplier (float): ATR multiplier for stops (default: 1.5)
-        atr_target_multiplier (float): ATR multiplier for targets (default: 3.0)
->>>>>>> 443d92ab
     """
     
     def __init__(self, **kwargs):
@@ -369,39 +344,21 @@
         self.atr_period = kwargs.get("atr_period", 14)
         self.risk_per_trade = kwargs.get("risk_per_trade", 0.01)
         self.atr_stop_multiplier = kwargs.get("atr_stop_multiplier", 1.5)
-<<<<<<< HEAD
         self.atr_target_multiplier = kwargs.get("atr_target_multiplier", 2.0)
         self.max_holding_days = kwargs.get("max_holding_days", 15)
         
         # Initialize indicators
         self.fast_ema = bt.indicators.EMA(period=self.fast_ema_period)
         self.slow_ema = bt.indicators.EMA(period=self.slow_ema_period)
-=======
-        self.atr_target_multiplier = kwargs.get("atr_target_multiplier", 3.0)
-
-        # Trend indicators
-        self.fast_ema = bt.indicators.EMA(period=self.fast_ema_period)
-        self.slow_ema = bt.indicators.EMA(period=self.slow_ema_period)
-
-        # Momentum indicators
->>>>>>> 443d92ab
         self.macd = bt.indicators.MACD(
             period_me1=self.fast_ema_period,
             period_me2=self.slow_ema_period,
             period_signal=self.signal_ema_period,
         )
         self.rsi = bt.indicators.RSI(period=self.rsi_period)
-<<<<<<< HEAD
         self.atr = bt.indicators.ATR(period=self.atr_period)
         
         # Track position info
-=======
-
-        # Volatility indicator
-        self.atr = bt.indicators.ATR(period=self.atr_period)
-
-        # Track our position and orders
->>>>>>> 443d92ab
         self.order = None
         self.entry_price = None
         self.position_size = None
@@ -428,7 +385,6 @@
         """Simplified long entry conditions."""
         # Basic trend check
         trend_up = self.fast_ema[0] > self.slow_ema[0]
-<<<<<<< HEAD
         
         # Count confirmations
         confirmations = 0
@@ -447,31 +403,11 @@
         
         # Need trend and at least one confirmation
         return trend_up and confirmations >= 1
-=======
-
-        # Confirmations (need 2 out of 3)
-        confirmations = 0
-
-        # 1. Trend strength
-        if self.fast_ema[0] > self.fast_ema[-1]:
-            confirmations += 1
-
-        # 2. MACD confirmation
-        if self.macd.macd[0] > self.macd.signal[0]:
-            confirmations += 1
-
-        # 3. RSI not overbought and in uptrend zone
-        if 40 < self.rsi[0] < 70:
-            confirmations += 1
-
-        return trend_up and confirmations >= 2
->>>>>>> 443d92ab
 
     def should_short(self):
         """Simplified short entry conditions."""
         # Basic trend check
         trend_down = self.fast_ema[0] < self.slow_ema[0]
-<<<<<<< HEAD
         
         # Count confirmations
         confirmations = 0
@@ -490,31 +426,11 @@
         
         # Need trend and at least one confirmation
         return trend_down and confirmations >= 1
-=======
-
-        # Confirmations (need 2 out of 3)
-        confirmations = 0
-
-        # 1. Trend strength
-        if self.fast_ema[0] < self.fast_ema[-1]:
-            confirmations += 1
-
-        # 2. MACD confirmation
-        if self.macd.macd[0] < self.macd.signal[0]:
-            confirmations += 1
-
-        # 3. RSI not oversold and in downtrend zone
-        if 30 < self.rsi[0] < 60:
-            confirmations += 1
-
-        return trend_down and confirmations >= 2
->>>>>>> 443d92ab
 
     def next(self):
         """Execute trading logic on each bar."""
         if self.order:
             return
-<<<<<<< HEAD
             
         # Print indicator values for debugging
         if len(self) % 5 == 0:  # Print every 5 bars
@@ -524,9 +440,6 @@
             print(f"RSI: {self.rsi[0]:.2f}")
             
         # Check time-based exit for existing positions
-=======
-
->>>>>>> 443d92ab
         if self.position:
             bars_held = len(self) - self.entry_bar
             if bars_held > self.max_holding_days:
@@ -537,7 +450,6 @@
             # Update trailing stop if in profit
             if self.position.size > 0:  # Long position
                 if self.data.close[0] > self.entry_price:
-<<<<<<< HEAD
                     new_stop = max(
                         self.data.close[0] - self.atr[0] * self.atr_stop_multiplier,
                         self.trailing_stop
@@ -556,44 +468,14 @@
                     )
                     self.trailing_stop = new_stop
                     
-=======
-                    new_stop = (
-                        self.data.close[0] - self.atr[0] * self.atr_stop_multiplier
-                    )
-                    if new_stop > self.trailing_stop:
-                        self.trailing_stop = new_stop
-
-                if self.data.close[0] < self.trailing_stop:
-                    self.close()
-                    print(f"Trailing stop hit at {self.data.close[0]}")
-
-            else:  # Short position
-                if self.data.close[0] < self.entry_price:
-                    new_stop = (
-                        self.data.close[0] + self.atr[0] * self.atr_stop_multiplier
-                    )
-                    if new_stop < self.trailing_stop:
-                        self.trailing_stop = new_stop
-
->>>>>>> 443d92ab
                 if self.data.close[0] > self.trailing_stop:
                     self.close()
                     print(f"Short trailing stop hit at {self.data.close[0]:.2f}")
             return
-<<<<<<< HEAD
             
         # Entry logic
         if self.should_long():
             stop_price = self.data.close[0] - self.atr[0] * self.atr_stop_multiplier
-=======
-
-        atr_value = self.atr[0]
-
-        if self.should_long():
-            stop_price = self.data.close[0] - atr_value * self.atr_stop_multiplier
-            target_price = self.data.close[0] + atr_value * self.atr_target_multiplier
-
->>>>>>> 443d92ab
             self.position_size = self.calculate_position_size(
                 self.data.close[0] - stop_price
             )
@@ -602,22 +484,11 @@
                 self.order = self.buy(size=self.position_size)
                 self.entry_price = self.data.close[0]
                 self.trailing_stop = stop_price
-<<<<<<< HEAD
                 self.entry_bar = len(self)
                 print(f"LONG Entry at {self.entry_price:.2f}, Size: {self.position_size}")
                 
         elif self.should_short():
             stop_price = self.data.close[0] + self.atr[0] * self.atr_stop_multiplier
-=======
-                print(
-                    f"LONG Entry at {self.entry_price:.2f}, Size: {self.position_size}, Stop: {stop_price:.2f}"
-                )
-
-        elif self.should_short():
-            stop_price = self.data.close[0] + atr_value * self.atr_stop_multiplier
-            target_price = self.data.close[0] - atr_value * self.atr_target_multiplier
-
->>>>>>> 443d92ab
             self.position_size = self.calculate_position_size(
                 stop_price - self.data.close[0]
             )
@@ -626,7 +497,6 @@
                 self.order = self.sell(size=self.position_size)
                 self.entry_price = self.data.close[0]
                 self.trailing_stop = stop_price
-<<<<<<< HEAD
                 self.entry_bar = len(self)
                 print(f"SHORT Entry at {self.entry_price:.2f}, Size: {self.position_size}")
 
@@ -636,30 +506,4 @@
             if trade.pnl < 0:
                 self.consecutive_losses += 1
             else:
-                self.consecutive_losses = 0
-=======
-                print(
-                    f"SHORT Entry at {self.entry_price:.2f}, Size: {self.position_size}, Stop: {stop_price:.2f}"
-                )
-
-    def notify_order(self, order):
-        """Handle order status updates."""
-        if order.status in [order.Submitted, order.Accepted]:
-            return
-
-        if order.status in [order.Completed]:
-            if order.isbuy():
-                self.log(f"BUY EXECUTED, {order.executed.price:.2f}")
-            elif order.issell():
-                self.log(f"SELL EXECUTED, {order.executed.price:.2f}")
-
-        elif order.status in [order.Canceled, order.Margin, order.Rejected]:
-            self.log("Order Canceled/Margin/Rejected")
-
-        self.order = None
-
-    def log(self, txt, dt=None):
-        """Logging function."""
-        dt = dt or self.datas[0].datetime.date(0)
-        print(f"{dt.isoformat()} {txt}")
->>>>>>> 443d92ab
+                self.consecutive_losses = 0