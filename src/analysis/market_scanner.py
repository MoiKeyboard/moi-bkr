import yaml
from typing import Dict
import pandas as pd
from .data_providers.yahoo_provider import YahooFinanceProvider
from .data_providers.ib_provider import IBDataProvider
import os


class MarketScanner:
    """Scanner to identify trending stocks using configured data provider."""

    def __init__(self, config_path: str = "config.yaml"):
        """
        Initialize scanner with configuration.

        Args:
            config_path: Path to YAML configuration file
        """
        # Load configuration
        with open(config_path, "r") as f:
            config = yaml.safe_load(f)

        self.market_config = config.get("market_analysis", {})
        self.tws_config = config.get("tws", {})

        # Initialize data provider based on configuration
        self.provider = self._create_provider()
        self.lookback = self.market_config.get("lookback_days", 100)
        self.tickers = self.market_config.get("tickers", [])

    def _create_provider(self):
        """Create the appropriate data provider based on configuration."""
        provider_type = self.market_config.get("provider", "yahoo")

        if provider_type == "yahoo":
            return YahooFinanceProvider()
        elif provider_type == "ib":
            return IBDataProvider(
                host=self.tws_config["host"],
                port=self.tws_config["port"],
                client_id=self.tws_config["client_id"],
            )
        else:
            raise ValueError(f"Unsupported provider type: {provider_type}")

    def scan_market(self) -> pd.DataFrame:
        """
        Scan market for trending stocks.

        Returns:
            DataFrame with analysis results
        """
        # Fetch market data using provider
        market_data = self.provider.fetch_data(self.tickers, self.lookback)

        # Analyze each ticker
        results = []
        for ticker, df in market_data.items():
            try:
                metrics = self._analyze_ticker(df)
                metrics["symbol"] = ticker
                results.append(metrics)
            except Exception as e:
                print(f"Error analyzing {ticker}: {e}")

        # Create results DataFrame
        results_df = pd.DataFrame(results)

        # Sort by trend strength
        if not results_df.empty:
            results_df = results_df.sort_values("trend_strength", ascending=False)

        return results_df

    def _analyze_ticker(self, df: pd.DataFrame) -> Dict:
        """Calculate technical indicators and metrics for a ticker."""
        if df.empty:
            return {}

        # Calculate indicators
        df["EMA20"] = df["Close"].ewm(span=20, adjust=False).mean()
        df["EMA50"] = df["Close"].ewm(span=50, adjust=False).mean()
        df["Volume_MA20"] = df["Volume"].rolling(window=20).mean()

        # Get latest values
        current_close = df["Close"].iloc[-1]
        current_volume = df["Volume"].iloc[-1]

        # Calculate metrics
        metrics = {
            "trend_strength": (df["EMA20"].iloc[-1] / df["EMA50"].iloc[-1] - 1) * 100,
            "volume_ratio": current_volume / df["Volume_MA20"].iloc[-1],
            "price_momentum": (current_close / df["Close"].iloc[-20] - 1) * 100,
            "above_ema20": current_close > df["EMA20"].iloc[-1],
            "above_ema50": current_close > df["EMA50"].iloc[-1],
            "current_price": current_close,
        }

        return metrics

<<<<<<< HEAD
    def save_market_data(self, output_dir: str = "data") -> None:
        """
        Save market data for all tickers to CSV files.
        
        Args:
            output_dir: Directory to save CSV files (will be created if doesn't exist)
        """
        # Create output directory if it doesn't exist
        os.makedirs(output_dir, exist_ok=True)
        
        # Fetch market data
        market_data = self.provider.fetch_data(self.tickers, self.lookback)
        
        # Save each ticker's data
        for ticker, df in market_data.items():
            try:
                filename = os.path.join(output_dir, f"{ticker}_historical.csv")
                df.to_csv(filename)
                print(f"Saved {ticker} data to {filename}")
            except Exception as e:
                print(f"Error saving {ticker} data: {e}")
=======
>>>>>>> b320e546

def main():
    """Example usage of MarketScanner."""
    scanner = MarketScanner()
    results = scanner.scan_market()

    pd.set_option("display.max_columns", None)
    print("\nMarket Scanner Results:")
    print("=====================")
    print(results)

    print("\nStrong Trending Stocks:")
    print("=====================")
    strong_trends = results[
        (results["trend_strength"] > 0)
        & (results["volume_ratio"] > 1)
        & (results["above_ema20"])
    ]

    columns_to_show = [
        "symbol",
        "trend_strength",
        "volume_ratio",
        "price_momentum",
        "current_price",
    ]
    print(strong_trends[columns_to_show])


if __name__ == "__main__":
    main()
    scanner.save_market_data(output_dir="strategy/historical_data")<|MERGE_RESOLUTION|>--- conflicted
+++ resolved
@@ -4,7 +4,6 @@
 from .data_providers.yahoo_provider import YahooFinanceProvider
 from .data_providers.ib_provider import IBDataProvider
 import os
-
 
 class MarketScanner:
     """Scanner to identify trending stocks using configured data provider."""
@@ -98,7 +97,6 @@
 
         return metrics
 
-<<<<<<< HEAD
     def save_market_data(self, output_dir: str = "data") -> None:
         """
         Save market data for all tickers to CSV files.
@@ -120,8 +118,6 @@
                 print(f"Saved {ticker} data to {filename}")
             except Exception as e:
                 print(f"Error saving {ticker} data: {e}")
-=======
->>>>>>> b320e546
 
 def main():
     """Example usage of MarketScanner."""
